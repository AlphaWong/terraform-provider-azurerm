--- conflicted
+++ resolved
@@ -25,12 +25,7 @@
 	FileSystemsClient        *filesystems.Client
 	ManagementPoliciesClient *storage.ManagementPoliciesClient
 	BlobServicesClient       *storage.BlobServicesClient
-<<<<<<< HEAD
-	CachesClient             *storagecache.CachesClient
 	EncryptionScopesClient   *storage.EncryptionScopesClient
-	StorageTargetsClient     *storagecache.StorageTargetsClient
-=======
->>>>>>> 7690961a
 	SyncServiceClient        *storagesync.ServicesClient
 	SyncGroupsClient         *storagesync.SyncGroupsClient
 	SubscriptionId           string
@@ -52,18 +47,9 @@
 	blobServicesClient := storage.NewBlobServicesClientWithBaseURI(options.ResourceManagerEndpoint, options.SubscriptionId)
 	options.ConfigureClient(&blobServicesClient.Client, options.ResourceManagerAuthorizer)
 
-<<<<<<< HEAD
-	cachesClient := storagecache.NewCachesClientWithBaseURI(options.ResourceManagerEndpoint, options.SubscriptionId)
-	options.ConfigureClient(&cachesClient.Client, options.ResourceManagerAuthorizer)
-
 	encryptionScopesClient := storage.NewEncryptionScopesClientWithBaseURI(options.ResourceManagerEndpoint, options.SubscriptionId)
 	options.ConfigureClient(&encryptionScopesClient.Client, options.ResourceManagerAuthorizer)
 
-	storageTargetsClient := storagecache.NewStorageTargetsClientWithBaseURI(options.ResourceManagerEndpoint, options.SubscriptionId)
-	options.ConfigureClient(&storageTargetsClient.Client, options.ResourceManagerAuthorizer)
-
-=======
->>>>>>> 7690961a
 	syncServiceClient := storagesync.NewServicesClientWithBaseURI(options.ResourceManagerEndpoint, options.SubscriptionId)
 	options.ConfigureClient(&syncServiceClient.Client, options.ResourceManagerAuthorizer)
 
@@ -77,11 +63,7 @@
 		FileSystemsClient:        &fileSystemsClient,
 		ManagementPoliciesClient: &managementPoliciesClient,
 		BlobServicesClient:       &blobServicesClient,
-<<<<<<< HEAD
-		CachesClient:             &cachesClient,
 		EncryptionScopesClient:   &encryptionScopesClient,
-=======
->>>>>>> 7690961a
 		SubscriptionId:           options.SubscriptionId,
 		SyncServiceClient:        &syncServiceClient,
 		SyncGroupsClient:         &syncGroupsClient,
